--- conflicted
+++ resolved
@@ -30,11 +30,9 @@
 
 #include "CSProperties.h"
 #include "CSFunctionParser.h"
-<<<<<<< HEAD
+#include "CSUseful.h"
+
 #include <math.h>
-=======
-#include "CSUseful.h"
->>>>>>> 70d1ba8c
 
 #define PI acos(-1)
 
